//! 命令处理逻辑
//!
//! 实现各种CLI命令的处理逻辑

use crate::cli::args::{Args, Commands, ConfigTemplate, NotificationType, OutputFormat};
use crate::config::{ConfigLoader, TomlConfigLoader};
use crate::daemon::{service_manager::ServiceManager, DaemonConfig};
use crate::error::Result;
use crate::health::{HealthChecker, HttpHealthChecker};
use crate::notification::sender::{MessageType, NotificationMessage};
use crate::notification::{FeishuSender, NotificationSender};
use crate::status::{OverallStatus, StatusManager};
use async_trait::async_trait;
use std::path::Path;
use std::time::Duration;

/// 命令处理器trait
#[async_trait]
pub trait Command: Send + Sync {
    /// 执行命令
    async fn execute(&self, args: &Args) -> Result<()>;
}

/// 帮助命令
pub struct HelpCommand;

#[async_trait]
impl Command for HelpCommand {
    async fn execute(&self, _args: &Args) -> Result<()> {
        // clap会自动处理help命令
        Ok(())
    }
}

/// 版本命令
pub struct VersionCommand;

#[async_trait]
impl Command for VersionCommand {
    async fn execute(&self, args: &Args) -> Result<()> {
        if let Commands::Version { format } = &args.command {
            match format {
                OutputFormat::Json => {
                    let version_info = serde_json::json!({
                        "name": crate::APP_NAME,
                        "version": crate::VERSION,
                        "description": crate::APP_DESCRIPTION
                    });
                    println!("{}", serde_json::to_string_pretty(&version_info)?);
                }
                OutputFormat::Yaml => {
                    println!("name: {}", crate::APP_NAME);
                    println!("version: {}", crate::VERSION);
                    println!("description: {}", crate::APP_DESCRIPTION);
                }
                _ => {
                    println!("{} v{}", crate::APP_NAME, crate::VERSION);
                    println!("{}", crate::APP_DESCRIPTION);
                }
            }
        }
        Ok(())
    }
}

/// 初始化命令
pub struct InitCommand;

#[async_trait]
impl Command for InitCommand {
    async fn execute(&self, args: &Args) -> Result<()> {
        if let Commands::Init {
            config_path,
            force,
            template,
        } = &args.command
        {
            self.create_config_file(config_path, *force, template).await
        } else {
            Ok(())
        }
    }
}

impl InitCommand {
    /// 创建配置文件
    async fn create_config_file(
        &self,
        config_path: &Path,
        force: bool,
        template: &ConfigTemplate,
    ) -> Result<()> {
        // 检查文件是否已存在
        if config_path.exists() && !force {
            eprintln!("配置文件已存在: {}", config_path.display());
            eprintln!("使用 --force 参数覆盖现有文件");
            return Ok(());
        }

        // 创建目录（如果不存在）
        if let Some(parent) = config_path.parent() {
            tokio::fs::create_dir_all(parent).await?;
        }

        // 根据模板类型生成配置内容
        let config_content = match template {
            ConfigTemplate::Minimal => self.get_minimal_config(),
            ConfigTemplate::Basic => self.get_basic_config(),
            ConfigTemplate::Full => self.get_full_config(),
        };

        // 写入配置文件
        tokio::fs::write(config_path, config_content).await?;

        println!("配置文件已创建: {}", config_path.display());
        println!("请编辑配置文件以添加您的服务配置");

        Ok(())
    }

    /// 获取最小配置模板
    fn get_minimal_config(&self) -> &'static str {
        r#"[global]
# 最小配置只需要指定必要的全局设置

[[services]]
name = "示例服务"
url = "https://httpbin.org/status/200"
expected_status_codes = [200]
"#
    }

    /// 获取基础配置模板
    fn get_basic_config(&self) -> &'static str {
        r#"[global]
# 飞书webhook URL
default_feishu_webhook_url = "https://open.feishu.cn/open-apis/bot/v2/hook/xxxxxxxxxxxxxxxxxxxxxxxxxxxxxxxx"

# 全局检测间隔，单位秒（默认60）
check_interval_seconds = 60

# 日志级别（可选，默认"info"）
log_level = "info"

# 请求超时时间，单位秒（默认10）
request_timeout_seconds = 10

# 最大并发检测数（默认50）
max_concurrent_checks = 50

[[services]]
name = "示例API服务"
url = "https://api.example.com/health"
method = "GET"
expected_status_codes = [200, 201]
failure_threshold = 2
enabled = true
description = "示例API健康检测"

[[services]]
name = "示例Web服务"
url = "https://www.example.com"
method = "GET"
expected_status_codes = [200]
failure_threshold = 1
enabled = true
description = "示例Web服务健康检测"
"#
    }

    /// 获取完整配置模板
    fn get_full_config(&self) -> &'static str {
        include_str!("../../examples/minimal_config.toml")
    }
}

/// 验证命令
pub struct ValidateCommand;

#[async_trait]
impl Command for ValidateCommand {
    async fn execute(&self, args: &Args) -> Result<()> {
        if let Commands::Validate {
            config_path,
            verbose,
        } = &args.command
        {
<<<<<<< HEAD
            let config_file = config_path
                .clone()
=======
            let config_file = config_path.clone()
>>>>>>> 8c2e33cb
                .unwrap_or_else(|| args.get_config_path());

            self.validate_config_file(&config_file, *verbose).await
        } else {
            Ok(())
        }
    }
}

impl ValidateCommand {
    /// 验证配置文件
    async fn validate_config_file(&self, config_path: &Path, verbose: bool) -> Result<()> {
        println!("验证配置文件: {}", config_path.display());

        // 加载配置
        let loader = TomlConfigLoader::new(true);
        let config = loader.load_from_file(config_path).await?;

        if verbose {
            println!("配置验证通过！");
            println!("全局配置:");
            println!("  检测间隔: {}秒", config.global.check_interval_seconds);
            println!("  日志级别: {}", config.global.log_level);
            println!("  请求超时: {}秒", config.global.request_timeout_seconds);
            println!("  最大并发: {}", config.global.max_concurrent_checks);

            println!("服务配置:");
            for (i, service) in config.services.iter().enumerate() {
                println!("  {}. {} ({})", i + 1, service.name, service.url);
                println!("     方法: {}", service.method);
                println!("     期望状态码: {:?}", service.expected_status_codes);
                println!("     失败阈值: {}", service.failure_threshold);
                println!(
                    "     启用状态: {}",
                    if service.enabled { "是" } else { "否" }
                );
            }
        } else {
            println!("✓ 配置文件验证通过");
            println!("✓ 找到 {} 个服务配置", config.services.len());
        }

        Ok(())
    }
}

/// 检测命令
pub struct CheckCommand;

#[async_trait]
impl Command for CheckCommand {
    async fn execute(&self, args: &Args) -> Result<()> {
        if let Commands::Check {
            service,
            format,
            timeout,
        } = &args.command
        {
            self.perform_health_check(args, service.as_deref(), format, *timeout)
                .await
        } else {
            Ok(())
        }
    }
}

impl CheckCommand {
    /// 执行健康检测
    async fn perform_health_check(
        &self,
        args: &Args,
        service_name: Option<&str>,
        format: &OutputFormat,
        timeout: u64,
    ) -> Result<()> {
        // 加载配置
        let loader = TomlConfigLoader::new(true);
        let config = loader.load_from_file(args.get_config_path()).await?;

        // 创建健康检测器
        let checker = HttpHealthChecker::new(
            Duration::from_secs(timeout),
            config.global.retry_attempts,
            Duration::from_secs(config.global.retry_delay_seconds),
        )?;

        // 过滤要检测的服务
        let services_to_check: Vec<_> = if let Some(name) = service_name {
            config
                .services
                .into_iter()
                .filter(|s| s.name == name && s.enabled)
                .collect()
        } else {
            config.services.into_iter().filter(|s| s.enabled).collect()
        };

        if services_to_check.is_empty() {
            if let Some(name) = service_name {
                eprintln!("未找到名为 '{name}' 的启用服务");
            } else {
                eprintln!("未找到任何启用的服务");
            }
            return Ok(());
        }

        println!("开始健康检测...");

        // 执行检测
        let results = checker.check_batch(&services_to_check).await;

        // 输出结果
        match format {
            OutputFormat::Json => {
                let json_results: Vec<_> = results.into_iter().filter_map(|r| r.ok()).collect();
                println!("{}", serde_json::to_string_pretty(&json_results)?);
            }
            OutputFormat::Table => {
                self.print_table_results(&results);
            }
            _ => {
                self.print_text_results(&results);
            }
        }

        Ok(())
    }

    /// 打印文本格式结果
    fn print_text_results(&self, results: &[Result<crate::health::HealthResult>]) {
        for result in results {
            match result {
                Ok(health_result) => {
                    let status_icon = if health_result.status.is_healthy() {
                        "✓"
                    } else {
                        "✗"
                    };
                    println!(
                        "{} {} ({}) - {} - {}ms",
                        status_icon,
                        health_result.service_name,
                        health_result.service_url,
                        health_result.status,
                        health_result.response_time_ms()
                    );

                    if let Some(error) = &health_result.error_message {
                        println!("  错误: {error}");
                    }
                }
                Err(e) => {
                    println!("✗ 检测失败: {e}");
                }
            }
        }
    }

    /// 打印表格格式结果
    fn print_table_results(&self, results: &[Result<crate::health::HealthResult>]) {
        println!(
            "{:<20} {:<10} {:<15} {:<10} {:<30}",
            "服务名称", "状态", "状态码", "响应时间", "错误信息"
        );
        println!("{}", "-".repeat(85));

        for result in results {
            match result {
                Ok(health_result) => {
                    let status = if health_result.status.is_healthy() {
                        "正常"
                    } else {
                        "异常"
                    };
                    let status_code = health_result
                        .status_code
                        .map(|c| c.to_string())
                        .unwrap_or_else(|| "N/A".to_string());
                    let error_msg = health_result.error_message.as_deref().unwrap_or("");

                    println!(
                        "{:<20} {:<10} {:<15} {:<10} {:<30}",
                        health_result.service_name,
                        status,
                        status_code,
                        format!("{}ms", health_result.response_time_ms()),
                        error_msg
                    );
                }
                Err(e) => {
                    println!(
                        "{:<20} {:<10} {:<15} {:<10} {:<30}",
                        "未知",
                        "错误",
                        "N/A",
                        "N/A",
                        e.to_string()
                    );
                }
            }
        }
    }
}

/// 启动命令
pub struct StartCommand;

#[async_trait]
impl Command for StartCommand {
    async fn execute(&self, args: &Args) -> Result<()> {
        if let Commands::Start {
            foreground,
            interval: _,
            max_concurrent: _,
        } = &args.command
        {
            println!("启动健康检测服务...");

            if *foreground {
                println!("在前台模式运行");
                // TODO: 实现前台运行逻辑
            } else {
                println!("在后台模式运行");
                // TODO: 实现后台运行逻辑
            }

            // 这里暂时只是占位符，实际的服务启动逻辑将在任务调度器中实现
            println!("服务启动完成（占位符实现）");
        }
        Ok(())
    }
}

/// 停止命令
pub struct StopCommand;

#[async_trait]
impl Command for StopCommand {
    async fn execute(&self, _args: &Args) -> Result<()> {
        println!("停止健康检测服务...");
        // TODO: 实现服务停止逻辑
        println!("服务已停止（占位符实现）");
        Ok(())
    }
}

/// 状态命令
pub struct StatusCommand;

#[async_trait]
impl Command for StatusCommand {
    async fn execute(&self, args: &Args) -> Result<()> {
        if let Commands::Status { format, verbose } = &args.command {
            let status_file = StatusManager::get_default_status_file_path();

            // 尝试从状态文件加载状态
            match StatusManager::load_from_file(&status_file).await {
                Ok(status) => {
                    self.display_status(&status, format, *verbose).await?;
                }
                Err(_) => {
                    // 如果没有状态文件，显示服务未运行
                    match format {
                        OutputFormat::Json => {
                            let error_info = serde_json::json!({
                                "error": "服务未运行或状态文件不存在",
                                "status": "stopped"
                            });
                            println!("{}", serde_json::to_string_pretty(&error_info)?);
                        }
                        OutputFormat::Yaml => {
                            println!("error: 服务未运行或状态文件不存在");
                            println!("status: stopped");
                        }
                        OutputFormat::Text | OutputFormat::Table => {
                            println!("❌ 服务未运行或状态文件不存在");
                            println!("请使用 'service-vitals start' 启动服务");
                        }
                    }
                }
            }
        }
        Ok(())
    }
}

impl StatusCommand {
    async fn display_status(
        &self,
        status: &OverallStatus,
        format: &OutputFormat,
        verbose: bool,
    ) -> Result<()> {
        match format {
            OutputFormat::Json => {
                if verbose {
                    println!("{}", serde_json::to_string_pretty(status)?);
                } else {
                    let summary = serde_json::json!({
                        "total_services": status.total_services,
                        "healthy_services": status.healthy_services,
                        "unhealthy_services": status.unhealthy_services,
                        "disabled_services": status.disabled_services,
                        "start_time": status.start_time,
                        "last_config_reload": status.last_config_reload
                    });
                    println!("{}", serde_json::to_string_pretty(&summary)?);
                }
            }
            OutputFormat::Yaml => {
                if verbose {
                    // 简单的YAML输出
                    println!("start_time: {}", status.start_time);
                    println!("config_path: {}", status.config_path.display());
                    println!("total_services: {}", status.total_services);
                    println!("healthy_services: {}", status.healthy_services);
                    println!("unhealthy_services: {}", status.unhealthy_services);
                    println!("disabled_services: {}", status.disabled_services);
                    if let Some(reload_time) = status.last_config_reload {
                        println!("last_config_reload: {reload_time}");
                    }
                    println!("services:");
                    for service in &status.services {
                        println!("  - name: {}", service.name);
                        println!("    url: {}", service.url);
                        println!("    status: {:?}", service.status);
                        println!("    enabled: {}", service.enabled);
                        if let Some(last_check) = service.last_check {
                            println!("    last_check: {last_check}");
                        }
                        if let Some(status_code) = service.status_code {
                            println!("    status_code: {status_code}");
                        }
                        if let Some(response_time) = service.response_time_ms {
                            println!("    response_time_ms: {response_time}");
                        }
                    }
                } else {
                    println!("total_services: {}", status.total_services);
                    println!("healthy_services: {}", status.healthy_services);
                    println!("unhealthy_services: {}", status.unhealthy_services);
                    println!("disabled_services: {}", status.disabled_services);
                }
            }
            OutputFormat::Text | OutputFormat::Table => {
                self.display_text_status(status, verbose).await?;
            }
        }
        Ok(())
    }

    async fn display_text_status(&self, status: &OverallStatus, verbose: bool) -> Result<()> {
        println!("🔍 Service Vitals 状态报告");
        println!(
            "生成时间: {}",
            chrono::Utc::now().format("%Y-%m-%d %H:%M:%S UTC")
        );
        println!();

        // 总体状态
        println!("📊 总体状态:");
        println!(
            "  启动时间: {}",
            status.start_time.format("%Y-%m-%d %H:%M:%S UTC")
        );
        println!("  配置文件: {}", status.config_path.display());
        println!("  总服务数: {}", status.total_services);
        println!("  健康服务: {} ✅", status.healthy_services);
        println!("  异常服务: {} ❌", status.unhealthy_services);
        println!("  禁用服务: {} ⏸️", status.disabled_services);

        if let Some(reload_time) = status.last_config_reload {
            println!(
                "  最后配置重载: {}",
                reload_time.format("%Y-%m-%d %H:%M:%S UTC")
            );
        }

        println!();

        // 服务详情
        if verbose || !status.services.is_empty() {
            println!("📋 服务详情:");
            println!("┌─────────────────────────────────────────────────────────────────────────────────────┐");
            println!("│ 服务名称                │ 状态 │ 状态码 │ 响应时间 │ 最后检测时间              │");
            println!("├─────────────────────────────────────────────────────────────────────────────────────┤");

            for service in &status.services {
                let status_icon = match service.status {
                    crate::health::HealthStatus::Up => "✅",
                    crate::health::HealthStatus::Down => "❌",
                    crate::health::HealthStatus::Unknown => "❓",
                    crate::health::HealthStatus::Degraded => "⚠️",
                };

                let status_code_str = service
                    .status_code
                    .map(|c| c.to_string())
                    .unwrap_or_else(|| "N/A".to_string());

                let response_time_str = service
                    .response_time_ms
                    .map(|t| format!("{t}ms"))
                    .unwrap_or_else(|| "N/A".to_string());

                let last_check_str = service
                    .last_check
                    .map(|t| t.format("%m-%d %H:%M:%S").to_string())
                    .unwrap_or_else(|| "从未检测".to_string());

                println!(
                    "│ {:<23} │ {:<4} │ {:<6} │ {:<8} │ {:<25} │",
                    truncate_string(&service.name, 23),
                    status_icon,
                    status_code_str,
                    response_time_str,
                    last_check_str
                );

                if verbose && service.error_message.is_some() {
                    println!(
                        "│   错误: {:<71} │",
                        truncate_string(service.error_message.as_ref().unwrap(), 71)
                    );
                }
            }

            println!("└─────────────────────────────────────────────────────────────────────────────────────┘");
        }

        // 健康度总结
        let health_percentage = if status.total_services > 0 {
            (status.healthy_services as f64 / status.total_services as f64) * 100.0
        } else {
            0.0
        };

        println!();
        println!(
            "💡 健康度: {:.1}% ({}/{})",
            health_percentage, status.healthy_services, status.total_services
        );

        Ok(())
    }
}

/// 截断字符串到指定长度
fn truncate_string(s: &str, max_len: usize) -> String {
    if s.len() <= max_len {
        format!("{s:<max_len$}")
    } else {
        format!("{}...", &s[..max_len.saturating_sub(3)])
    }
}

/// 安装服务命令
pub struct InstallCommand;

#[async_trait]
impl Command for InstallCommand {
    async fn execute(&self, args: &Args) -> Result<()> {
        if let Commands::Install {
            service_name,
            display_name,
            description,
            user,
            group,
        } = &args.command
        {
            let service_manager = ServiceManager::new();

            // 创建守护进程配置
            let config = DaemonConfig {
                service_name: service_name.clone(),
                display_name: display_name.clone(),
                description: description.clone(),
                config_path: args.get_config_path(),
                user: user.clone(),
                group: group.clone(),
                ..Default::default()
            };

            // 验证配置
            let warnings = service_manager.validate_config(&config)?;
            if !warnings.is_empty() {
                println!("⚠️  配置警告:");
                for warning in &warnings {
                    println!("   - {warning}");
                }
                println!();
            }

            // 显示建议
            let suggestions = service_manager.suggest_config_improvements(&config);
            if !suggestions.is_empty() {
                println!("💡 配置建议:");
                for suggestion in &suggestions {
                    println!("   - {suggestion}");
                }
                println!();
            }

            // 安装服务
            println!("🔧 正在安装服务: {service_name}");
            service_manager.install_service(&config).await?;
            println!("✅ 服务安装成功!");

            // 显示下一步操作
            println!("\n📋 下一步操作:");
            println!("   启动服务: service-vitals start-service");
            println!("   查看状态: service-vitals service-status");
        }
        Ok(())
    }
}

/// 卸载服务命令
pub struct UninstallCommand;

#[async_trait]
impl Command for UninstallCommand {
    async fn execute(&self, args: &Args) -> Result<()> {
        if let Commands::Uninstall { service_name } = &args.command {
            let service_manager = ServiceManager::new();

            println!("🗑️  正在卸载服务: {service_name}");
            service_manager.uninstall_service(service_name).await?;
            println!("✅ 服务卸载成功!");
        }
        Ok(())
    }
}

/// 启动服务命令
pub struct StartServiceCommand;

#[async_trait]
impl Command for StartServiceCommand {
    async fn execute(&self, args: &Args) -> Result<()> {
        if let Commands::StartService { service_name } = &args.command {
            let service_manager = ServiceManager::new();

            println!("▶️  正在启动服务: {service_name}");
            service_manager.start_service(service_name).await?;
            println!("✅ 服务启动成功!");
        }
        Ok(())
    }
}

/// 停止服务命令
pub struct StopServiceCommand;

#[async_trait]
impl Command for StopServiceCommand {
    async fn execute(&self, args: &Args) -> Result<()> {
        if let Commands::StopService { service_name } = &args.command {
            let service_manager = ServiceManager::new();

            println!("⏹️  正在停止服务: {service_name}");
            service_manager.stop_service(service_name).await?;
            println!("✅ 服务停止成功!");
        }
        Ok(())
    }
}

/// 重启服务命令
pub struct RestartServiceCommand;

#[async_trait]
impl Command for RestartServiceCommand {
    async fn execute(&self, args: &Args) -> Result<()> {
        if let Commands::RestartService { service_name } = &args.command {
            let service_manager = ServiceManager::new();

            println!("🔄 正在重启服务: {service_name}");
            service_manager.restart_service(service_name).await?;
            println!("✅ 服务重启成功!");
        }
        Ok(())
    }
}

/// 服务状态命令
pub struct ServiceStatusCommand;

#[async_trait]
impl Command for ServiceStatusCommand {
    async fn execute(&self, args: &Args) -> Result<()> {
        if let Commands::ServiceStatus {
            service_name,
            format,
        } = &args.command
        {
            let service_manager = ServiceManager::new();

            let service_info = service_manager.get_service_status(service_name).await?;

            match format {
                OutputFormat::Json => {
                    println!("{}", serde_json::to_string_pretty(&service_info)?);
                }
                OutputFormat::Yaml => {
                    println!("name: {}", service_info.name);
                    println!("status: {:?}", service_info.status);
                    println!("is_installed: {}", service_info.is_installed);
                    println!("platform: {}", service_info.platform);
                }
                OutputFormat::Text | OutputFormat::Table => {
                    println!("🔍 服务状态报告");
                    println!("服务名称: {}", service_info.name);
                    println!("平台: {}", service_info.platform);
                    println!(
                        "安装状态: {}",
                        if service_info.is_installed {
                            "✅ 已安装"
                        } else {
                            "❌ 未安装"
                        }
                    );

                    let status_display = match service_info.status {
                        crate::daemon::DaemonStatus::Running => "✅ 运行中",
                        crate::daemon::DaemonStatus::Stopped => "⏹️ 已停止",
                        crate::daemon::DaemonStatus::Starting => "🔄 启动中",
                        crate::daemon::DaemonStatus::Stopping => "⏹️ 停止中",
                        crate::daemon::DaemonStatus::Unknown => "❓ 未知",
                    };
                    println!("运行状态: {status_display}");
                }
            }

            let status_file = StatusManager::get_default_status_file_path();
            // 尝试从状态文件加载状态
            match StatusManager::load_from_file(&status_file).await {
                Ok(status) => {
                    println!("{}", serde_json::to_string_pretty(&status)?);
                }
                Err(_) => {
                    println!("❌ 服务未运行或状态文件不存在");
                }
            }
        }
        Ok(())
    }
}

/// 测试通知命令
pub struct TestNotificationCommand;

#[async_trait]
impl Command for TestNotificationCommand {
    async fn execute(&self, args: &Args) -> Result<()> {
        if let Commands::TestNotification {
            notification_type,
            message,
        } = &args.command
        {
            self.test_notification(args, notification_type, message)
                .await
        } else {
            Ok(())
        }
    }
}

impl TestNotificationCommand {
    /// 测试通知功能
    async fn test_notification(
        &self,
        args: &Args,
        notification_type: &NotificationType,
        message: &str,
    ) -> Result<()> {
        println!("测试通知功能...");

        match notification_type {
            NotificationType::Feishu => self.test_feishu_notification(args, message).await,
            NotificationType::Email => {
                println!("邮件通知功能尚未实现");
                Ok(())
            }
            NotificationType::Webhook => {
                println!("Webhook通知功能尚未实现");
                Ok(())
            }
        }
    }

    /// 测试飞书通知
    async fn test_feishu_notification(&self, args: &Args, message: &str) -> Result<()> {
        // 加载配置
        let loader = TomlConfigLoader::new(true);
        let config = loader.load_from_file(args.get_config_path()).await?;

        // 检查是否配置了飞书webhook
        let webhook_url = match config.global.default_feishu_webhook_url {
            Some(url) => url,
            None => {
                println!("❌ 未配置飞书webhook URL");
                println!("请在配置文件中设置 global.default_feishu_webhook_url");
                return Ok(());
            }
        };

        println!("🔗 使用webhook URL: {webhook_url}");

        // 创建飞书发送器
        let sender = FeishuSender::new(Some(webhook_url))?;

        // 创建测试消息
        let test_message = NotificationMessage {
            title: "🧪 Service Vitals 通知测试".to_string(),
            content: format!(
                "**测试时间**: {}\n**测试消息**: {}\n\n这是一条来自 Service Vitals 的测试通知，用于验证通知功能是否正常工作。",
                chrono::Utc::now().format("%Y-%m-%d %H:%M:%S UTC"),
                message
            ),
            service_name: "test-service".to_string(),
            service_url: "https://example.com".to_string(),
            message_type: MessageType::Info,
        };

        // 发送测试消息
        println!("📤 发送测试消息...");
        match sender.send_message(&test_message).await {
            Ok(()) => {
                println!("✅ 测试消息发送成功！");
                println!("请检查您的飞书群组是否收到测试消息。");
            }
            Err(e) => {
                println!("❌ 测试消息发送失败: {e}");
                println!("请检查：");
                println!("  1. webhook URL是否正确");
                println!("  2. 网络连接是否正常");
                println!("  3. 飞书机器人是否已添加到群组");
            }
        }

        Ok(())
    }
}<|MERGE_RESOLUTION|>--- conflicted
+++ resolved
@@ -185,12 +185,8 @@
             verbose,
         } = &args.command
         {
-<<<<<<< HEAD
             let config_file = config_path
                 .clone()
-=======
-            let config_file = config_path.clone()
->>>>>>> 8c2e33cb
                 .unwrap_or_else(|| args.get_config_path());
 
             self.validate_config_file(&config_file, *verbose).await
